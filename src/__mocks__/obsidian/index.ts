<<<<<<< HEAD
// Mock implementation for Obsidian API
=======
// Note: The obsidian package only contains type definitions, no actual runtime code.
// We use jest.requireActual to get the real js-yaml implementation (which Obsidian uses internally)
const yaml = jest.requireActual('js-yaml');

// Override specific classes with mocks
>>>>>>> 4d438ea1
export class TFile {
  path = '';
  extension = '';
  name = '';

  constructor() {
    // No parameters required
  }
}

export class TFolder {
  path = '';
  name = '';
  children = [];
}

export class WorkspaceLeaf {
  view = null;
  getViewState = jest.fn();
  setViewState = jest.fn();
}

export class MarkdownView {
  navigation = true;
  leaf: WorkspaceLeaf;

  constructor(leaf: WorkspaceLeaf) {
    this.leaf = leaf;
  }

  getViewType = jest.fn();
  getDisplayText = jest.fn();
  onOpen = jest.fn();
  onClose = jest.fn();
}

export class App {
  vault = {
    getAbstractFileByPath: jest.fn(),
    readBinary: jest.fn(),
    read: jest.fn().mockResolvedValue(''),
    createFolder: jest.fn(),
    on: jest.fn().mockReturnValue({ events: [] }),
  };
  workspace = {
    getActiveFile: jest.fn(),
    onLayoutReady: jest.fn().mockImplementation((callback: () => void) => {
      callback();
      return { events: [] };
    }),
  };
  metadataCache = {
    getFirstLinkpathDest: jest.fn(),
    getFileCache: jest.fn(),
  };
}

<<<<<<< HEAD
// Mock functions
export const setIcon = jest.fn();
export const setTooltip = jest.fn();
export const getLanguage = jest.fn().mockReturnValue('en');

// Add any other classes or functions from obsidian that you need to mock
=======
// Mock specific functions
export const getLanguage = jest.fn().mockReturnValue('en');

// Export YAML utilities using js-yaml package (which Obsidian uses internally)
export const parseYaml = yaml.load;
export const stringifyYaml = (obj: unknown): string => {
  return yaml.dump(obj, {
    indent: 2,
    lineWidth: -1,
    noRefs: true,
    sortKeys: false,
  });
};
>>>>>>> 4d438ea1
<|MERGE_RESOLUTION|>--- conflicted
+++ resolved
@@ -1,12 +1,8 @@
-<<<<<<< HEAD
-// Mock implementation for Obsidian API
-=======
 // Note: The obsidian package only contains type definitions, no actual runtime code.
 // We use jest.requireActual to get the real js-yaml implementation (which Obsidian uses internally)
 const yaml = jest.requireActual('js-yaml');
 
 // Override specific classes with mocks
->>>>>>> 4d438ea1
 export class TFile {
   path = '';
   extension = '';
@@ -64,15 +60,9 @@
   };
 }
 
-<<<<<<< HEAD
-// Mock functions
+// Mock specific functions
 export const setIcon = jest.fn();
 export const setTooltip = jest.fn();
-export const getLanguage = jest.fn().mockReturnValue('en');
-
-// Add any other classes or functions from obsidian that you need to mock
-=======
-// Mock specific functions
 export const getLanguage = jest.fn().mockReturnValue('en');
 
 // Export YAML utilities using js-yaml package (which Obsidian uses internally)
@@ -84,5 +74,4 @@
     noRefs: true,
     sortKeys: false,
   });
-};
->>>>>>> 4d438ea1
+};