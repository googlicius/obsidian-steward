<<<<<<< HEAD
import { getLanguage, normalizePath, Notice, TFile } from 'obsidian';
import { logger } from 'src/utils/logger';
import { CommandIntent } from 'src/types/types';
import * as yaml from 'js-yaml';
=======
import { TFile, parseYaml } from 'obsidian';
import { logger } from 'src/utils/logger';
import { CommandIntent } from 'src/types/types';

>>>>>>> 4d438ea1
import type StewardPlugin from 'src/main';
import { COMMAND_PREFIXES } from 'src/constants';
import { SearchOperationV2 } from 'src/solutions/commands/handlers/SearchCommandHandler/zSchemas';
import { SystemPromptItem } from 'src/solutions/commands';
import { StewardChatView } from 'src/views/StewardChatView';
import i18next from 'i18next';
import { z } from 'zod';

/**
 * Represents a user-defined command definition
 */
export interface UserDefinedCommand {
  command_name: string;
  query_required?: boolean;
  commands: Array<{
    name: string;
    system_prompt?: (string | SystemPromptItem)[];
    query: string;
    model?: string;
    no_confirm?: boolean;
  }>;
  file_path: string;
  model?: string;
  hidden?: boolean;
  triggers?: Array<{
    // Event types to watch
    events: ('create' | 'modify' | 'delete')[];

    // Folder path(s) to watch (optional)
    folders?: string[];

    // Pattern matching (all conditions must be met)
    // Keys can be 'tags' for tags, 'content' for regex, or any frontmatter property name
    patterns?: Record<string, string | string[]>;
  }>;
}

type TriggerCondition = NonNullable<UserDefinedCommand['triggers']>[number];

/**
 * Zod schema for SystemPromptModification
 */
const systemPromptModificationSchema = z.object({
  mode: z.enum(['modify', 'remove', 'add']),
  pattern: z.string().optional(),
  replacement: z.string().optional(),
  content: z.string().optional(),
  matchType: z.enum(['exact', 'partial', 'regex']).optional(),
});

/**
 * Zod schema for SystemPromptItem
 */
const systemPromptItemSchema = z.union([z.string(), systemPromptModificationSchema]);

/**
 * Validation refinement for SystemPromptModification based on mode
 */
const validateSystemPromptModification = (
  item: z.infer<typeof systemPromptModificationSchema>
): boolean => {
  if (item.mode === 'modify') {
    return !!item.pattern && !!item.replacement;
  }
  if (item.mode === 'remove') {
    return !!item.pattern;
  }
  if (item.mode === 'add') {
    return !!item.content;
  }
  return false;
};

/**
 * Zod schema for UserDefinedCommandStep
 */
const userDefinedCommandStepSchema = z.object({
  name: z.string().min(1, 'Command name is required'),
  system_prompt: z
    .array(systemPromptItemSchema)
    .optional()
    .refine(
      val => {
        if (!val) return true;
        return val.every(item => {
          if (typeof item === 'string') return true;
          return validateSystemPromptModification(item);
        });
      },
      {
        message:
          'system_prompt modification objects must have valid mode-specific fields (modify: pattern & replacement, remove: pattern, add: content)',
      }
    ),
  query: z.string().min(1, 'Step query is required'),
  model: z.string().optional(),
  no_confirm: z.boolean().optional(),
});

/**
 * Zod schema for TriggerCondition
 */
const triggerConditionSchema = z
  .object({
    events: z
      .array(z.enum(['create', 'modify', 'delete']))
      .min(1, 'At least one event is required'),
    folders: z.array(z.string()).optional(),
    patterns: z.record(z.union([z.string(), z.array(z.string())])).optional(),
  })
  .refine(
    data => {
      // Validate regex pattern for content
      if (data.patterns?.content) {
        const pattern = Array.isArray(data.patterns.content)
          ? data.patterns.content[0]
          : data.patterns.content;
        try {
          new RegExp(pattern);
          return true;
        } catch {
          return false;
        }
      }
      return true;
    },
    {
      message: 'trigger pattern "content" must be a valid regex',
    }
  );

/**
 * Zod schema for UserDefinedCommand
 */
const userDefinedCommandSchema = z.object({
  command_name: z
    .string()
    .min(1, 'Command name is required')
    .regex(
      /^[a-zA-Z0-9_-]+$/,
      'Command name must only contain alphanumeric characters, hyphens, and underscores (no spaces or special characters)'
    ),
  query_required: z.boolean().optional(),
  commands: z.array(userDefinedCommandStepSchema).min(1, 'At least one command step is required'),
  file_path: z.string(),
  model: z.string().optional(),
  hidden: z.boolean().optional(),
  triggers: z.array(triggerConditionSchema).optional(),
});

export class UserDefinedCommandService {
  private static instance: UserDefinedCommandService | null = null;
  public userDefinedCommands: Map<string, UserDefinedCommand> = new Map();
  private commandFolder: string;

  // Track files pending trigger checks (waiting for metadata cache update)
  private pendingTriggerChecks: Map<string, 'create' | 'modify' | 'delete'> = new Map();

  private constructor(private plugin: StewardPlugin) {
    this.commandFolder = `${this.plugin.settings.stewardFolder}/Commands`;
    this.initialize();
  }

  get commandProcessorService() {
    return this.plugin.commandProcessorService;
  }

  public static getInstance(plugin?: StewardPlugin): UserDefinedCommandService {
    if (plugin) {
      UserDefinedCommandService.instance = new UserDefinedCommandService(plugin);
      return UserDefinedCommandService.instance;
    }
    if (!UserDefinedCommandService.instance) {
      throw new Error('UserDefinedCommandService must be initialized with a plugin');
    }
    return UserDefinedCommandService.instance;
  }

  public buildExtendedPrefixes(commandPrefixes = COMMAND_PREFIXES) {
    const extendedPrefixes = [...commandPrefixes];
    const udcCommands = this.getCommandNames();
    for (const cmd of udcCommands) {
      extendedPrefixes.push('/' + cmd);
    }
    // Sort prefixes by length (longest first) to ensure we match the most specific command
    extendedPrefixes.sort((a, b) => b.length - a.length);
    return extendedPrefixes;
  }

  /**
   * Initialize the user-defined command service
   */
  private async initialize(): Promise<void> {
    try {
      // Create the commands folder if it doesn't exist
      // const folderExists = this.plugin.app.vault.getAbstractFileByPath(this.commandFolder);
      // if (!folderExists) {
      // 	await this.plugin.app.vault.createFolder(this.commandFolder);
      // }

      this.plugin.app.workspace.onLayoutReady(async () => {
        this.plugin.registerEvent(
          this.plugin.app.vault.on('create', file => {
            if (file instanceof TFile) {
              this.handleFileCreation(file);
            }
          })
        );

        // Load all command definitions
        await this.loadAllCommands();
      });

      this.plugin.registerEvent(
        this.plugin.app.vault.on('modify', file => {
          if (file instanceof TFile) {
            this.handleFileModification(file);
          }
        })
      );
      this.plugin.registerEvent(
        this.plugin.app.vault.on('delete', file => {
          if (file instanceof TFile) {
            this.handleFileDeletion(file);
          }
        })
      );

      // Listen to metadata cache changes for trigger checks
      this.plugin.registerEvent(
        this.plugin.app.metadataCache.on('changed', file => {
          this.handleMetadataChanged(file);
        })
      );
    } catch (error) {
      logger.error('Error initializing UserDefinedCommandService:', error);
    }
  }

  /**
   * Load all command definitions from the Commands folder
   */
  private async loadAllCommands(): Promise<void> {
    const folder = this.plugin.app.vault.getFolderByPath(this.commandFolder);

    if (!folder) {
      return;
    }

    // Clear existing commands
    this.userDefinedCommands.clear();

    // Process all files in the folder
    for (const file of folder.children) {
      if (file instanceof TFile && file.extension === 'md') {
        await this.loadCommandFromFile(file);
      }
    }

    logger.log(`Loaded ${this.userDefinedCommands.size} user-defined commands`);
  }

  /**
   * Load command definition from a file
   * @param file The file to load commands from
   * @param shouldRenderErrors Whether to render validation errors (only on modify events)
   */
  private async loadCommandFromFile(file: TFile, shouldRenderErrors = false): Promise<void> {
    try {
      // First, remove any existing commands from this file
      this.removeCommandsFromFile(file.path);

      const content = await this.plugin.app.vault.cachedRead(file);

      // Extract YAML blocks from the content
      const yamlBlocks = await this.extractYamlBlocks(content);

      const validationErrors: Array<{
        commandName: string;
        errors: string[];
      }> = [];

      for (const yamlContent of yamlBlocks) {
        try {
          const commandDefinition = parseYaml(yamlContent) as UserDefinedCommand;

          // Add file path to the command definition
          commandDefinition.file_path = file.path;

          const validation = this.validateCommandDefinitionWithErrors(commandDefinition);

          if (validation.isValid) {
            this.userDefinedCommands.set(commandDefinition.command_name, commandDefinition);
            logger.log(`Loaded user-defined command: ${commandDefinition.command_name}`);
          } else {
            validationErrors.push({
              commandName: commandDefinition.command_name || 'unknown',
              errors: validation.errors,
            });
          }
        } catch (yamlError) {
          const errorMsg = yamlError instanceof Error ? yamlError.message : String(yamlError);
          validationErrors.push({
            commandName: 'unknown',
            errors: [i18next.t('validation.yamlError'), errorMsg],
          });
          logger.error(`Invalid YAML in file ${file.path}:`, yamlError);
        }
      }

      // Render validation result on modify events (errors or success message)
      if (shouldRenderErrors) {
        await this.renderValidationErrors(file, validationErrors);
      }
    } catch (error) {
      logger.error(`Error loading command from file ${file.path}:`, error);
    }
  }

  /**
   * Remove all commands that were loaded from a specific file
   * @param filePath The path of the file whose commands should be removed
   */
  private removeCommandsFromFile(filePath: string): void {
    // Find all commands that were loaded from this file
    const commandsToRemove: string[] = [];

    for (const [commandName, command] of this.userDefinedCommands.entries()) {
      if (command.file_path === filePath) {
        commandsToRemove.push(commandName);
      }
    }

    // Remove the found commands
    for (const commandName of commandsToRemove) {
      this.userDefinedCommands.delete(commandName);
      logger.log(`Removed command ${commandName} from ${filePath}`);
    }
  }

  /**
   * Extract YAML blocks from markdown content
   */
  private async extractYamlBlocks(content: string): Promise<string[]> {
    const yamlBlocks: string[] = [];
    const yamlRegex = /```yaml\s*([\s\S]*?)\s*```/gi;

    let match;
    while ((match = yamlRegex.exec(content)) !== null) {
      if (match[1]) {
        yamlBlocks.push(match[1]);
      }
    }

    return yamlBlocks;
  }

  /**
   * Check if a file matches folder patterns
   */
  private matchesFolderPattern(file: TFile, triggerFolders: string[]): boolean {
    if (!triggerFolders || triggerFolders.length === 0) {
      return true;
    }

    return triggerFolders.some(folder => {
      const normalizedFolder = normalizePath(folder);
      return file.path.startsWith(normalizedFolder);
    });
  }

  /**
   * Check if a file matches pattern
   * Supports 'tags' key for tag matching, 'content' for regex, and any frontmatter property
   */
  private matchesPattern(file: TFile, key: string, value: string | string[]): boolean {
    const values = Array.isArray(value) ? value : [value];

    // Special handling for tags
    if (key === 'tags') {
      const metadata = this.plugin.app.metadataCache.getFileCache(file);
      if (!metadata) {
        return false;
      }

      const fileTags = metadata.tags?.map(t => t.tag) || [];
      const frontmatterTags = metadata.frontmatter?.tags || [];
      const allTags = [
        ...fileTags,
        ...(Array.isArray(frontmatterTags) ? frontmatterTags : [frontmatterTags]),
      ];

      return values.some(tag => {
        const normalizedTag = tag.startsWith('#') ? tag : '#' + tag;
        return allTags.some(fileTag => {
          const normalizedFileTag = fileTag.startsWith('#') ? fileTag : '#' + fileTag;
          return normalizedFileTag === normalizedTag;
        });
      });
    }

    // Check frontmatter property
    const metadata = this.plugin.app.metadataCache.getFileCache(file);
    if (!metadata || !metadata.frontmatter) {
      return false;
    }

    const fileValue = metadata.frontmatter[key];
    if (fileValue === undefined) {
      return false;
    }

    return values.some(v => {
      if (Array.isArray(fileValue)) {
        return fileValue.includes(v);
      }
      return fileValue === v;
    });
  }

  /**
   * Check if file content matches regex pattern
   */
  private async matchesContentPattern(file: TFile, pattern: string): Promise<boolean> {
    if (!pattern) {
      return true;
    }

    try {
      const content = await this.plugin.app.vault.cachedRead(file);
      const regex = new RegExp(pattern);
      return regex.test(content);
    } catch (e) {
      logger.error(`Error matching content pattern: ${e.message}`);
      return false;
    }
  }

  /**
   * Evaluate if a file matches a trigger condition
   */
  private async evaluateTriggerCondition(params: {
    file: TFile;
    event: 'create' | 'modify' | 'delete';
    trigger: TriggerCondition;
  }): Promise<boolean> {
    const { file, event, trigger } = params;

    // Check if the event matches
    if (!trigger.events.includes(event)) {
      return false;
    }

    // Check folder match
    if (trigger.folders && trigger.folders.length > 0) {
      if (!this.matchesFolderPattern(file, trigger.folders)) {
        return false;
      }
    }

    // If no patterns specified, match only on event and folders
    if (!trigger.patterns) {
      return true;
    }

    // Check all patterns (all must match)
    for (const [key, value] of Object.entries(trigger.patterns)) {
      // Special handling for content pattern
      if (key === 'content') {
        const pattern = Array.isArray(value) ? value[0] : value;
        const matches = await this.matchesContentPattern(file, pattern);
        if (!matches) {
          return false;
        }
      } else {
        // Check tags or frontmatter properties
        if (!this.matchesPattern(file, key, value)) {
          return false;
        }
      }
    }

    return true;
  }

  /**
   * Validate a command definition and return detailed errors
   */
  private validateCommandDefinitionWithErrors(command: UserDefinedCommand): {
    isValid: boolean;
    errors: string[];
  } {
    try {
      userDefinedCommandSchema.parse(command);
      return { isValid: true, errors: [] };
    } catch (error) {
      const errors: string[] = [];
      if (error instanceof z.ZodError) {
        const commandName = command.command_name || 'unknown';
        logger.error(`Invalid command ${commandName}:`);

        const addError = (path: string, message: string) => {
          const errorMsg = `${path}: ${message}`;
          errors.push(errorMsg);
          logger.error(`  - ${errorMsg}`);
        };

        for (const issue of error.errors) {
          // Handle invalid_union errors - extract nested errors
          if (issue.code === 'invalid_union') {
            for (const unionError of issue.unionErrors) {
              for (const nestedIssue of unionError.issues) {
                const path = nestedIssue.path.join('.');
                addError(path, nestedIssue.message);
              }
            }
          } else {
            // Handle regular errors
            const path = issue.path.join('.');
            addError(path, issue.message);
          }
        }
      } else {
        const errorMsg = error instanceof Error ? error.message : String(error);
        errors.push(errorMsg);
        logger.error('Invalid command definition:', error);
      }
      return { isValid: false, errors };
    }
  }

  /**
   * Render validation errors or success message in a dedicated note
   */
  private async renderValidationErrors(
    sourceFile: TFile,
    validationErrors: Array<{
      commandName: string;
      errors: string[];
    }>
  ): Promise<void> {
    try {
      const stewardFolder = this.plugin.settings.stewardFolder;
      const validationNotePath = `${stewardFolder}/UDC-validation-errors.md`;

      const errorDescription = i18next.t('validation.errorDescription');

      let errorContent = '';
      errorContent += `**Source file:** [[${sourceFile.basename}]]\n\n`;
      errorContent += '```stw-artifact\n';
      errorContent += `**Last updated:** ${new Date().toLocaleString()}\n`;
      errorContent += '```\n\n';
      errorContent += `---\n\n`;

      if (validationErrors.length === 0) {
        // No errors - show success message
        const successMessage = i18next.t('validation.successMessage');
        const successCallout = this.plugin.noteContentService.formatCallout(
          successMessage,
          'success'
        );
        errorContent += successCallout;
      } else {
        // Has errors - show error details
        errorContent += `${errorDescription}\n\n`;

        for (const errorInfo of validationErrors) {
          const commandError = i18next.t('validation.commandError', {
            commandName: errorInfo.commandName,
          });
          errorContent += `**${commandError}**\n\n`;

          // Format errors as callout
          const errorList = errorInfo.errors.map(err => `- ${err}`).join('\n');
          const errorCallout = this.plugin.noteContentService.formatCallout(errorList, 'error');
          errorContent += errorCallout + '\n';
        }

        errorContent += `---\n\n`;
      }

      // Check if the validation note already exists
      const existingFile = this.plugin.app.vault.getFileByPath(validationNotePath);

      if (existingFile) {
        // Update existing file
        await this.plugin.app.vault.modify(existingFile, errorContent);
      } else {
        // Create new file
        await this.plugin.app.vault.create(validationNotePath, errorContent);
      }

      // Only show notice if there are errors
      if (validationErrors.length > 0) {
        const leaf = this.plugin.getChatLeaf();
        if (leaf.view instanceof StewardChatView && !leaf.view.isVisible(validationNotePath)) {
          // Show notice with link to open the chat and view errors
          const noticeEl = document.createDocumentFragment();
          const text = noticeEl.createEl('span');
          text.textContent = i18next.t('validation.errorDetected', {
            fileName: sourceFile.basename,
          });

          // Add line break
          noticeEl.createEl('br');

          const link = noticeEl.createEl('a', {
            text: i18next.t('validation.openValidationNote'),
            href: '#',
          });
          link.addEventListener('click', async e => {
            e.preventDefault();

            // Open the chat
            await this.plugin.openChat({ revealLeaf: true });

            // Get the chat view and open the validation note
            const leaf = this.plugin.getChatLeaf();
            const view = leaf.view;

            if (view instanceof StewardChatView) {
              await view.openExistingConversation(validationNotePath);
            }
          });

          new Notice(noticeEl, 10000);
        }
      }
    } catch (error) {
      logger.error('Error rendering validation errors:', error);
    }
  }

  /**
   * Handle file modification events
   */
  private async handleFileModification(file: TFile): Promise<void> {
    if (this.isCommandFile(file)) {
      await this.loadCommandFromFile(file, true); // Render errors on modify
    } else {
      // Add to pending queue - will check triggers when metadata cache updates
      this.pendingTriggerChecks.set(file.path, 'modify');
    }
  }

  /**
   * Handle file creation events
   */
  private async handleFileCreation(file: TFile): Promise<void> {
    if (this.isCommandFile(file)) {
      await this.loadCommandFromFile(file);
    } else {
      // Add to pending queue - will check triggers when metadata cache updates
      this.pendingTriggerChecks.set(file.path, 'create');
    }
  }

  /**
   * Handle file deletion events
   */
  private async handleFileDeletion(file: TFile): Promise<void> {
    if (this.isCommandFile(file)) {
      // Remove all commands associated with this file
      this.removeCommandsFromFile(file.path);
      logger.log(`Removed commands from deleted file: ${file.path}`);
    } else {
      // For delete events, check immediately (no metadata to wait for)
      await this.checkAndExecuteTriggers(file, 'delete');
    }
  }

  /**
   * Handle metadata cache changes
   * Process any pending trigger checks for this file
   */
  private async handleMetadataChanged(file: TFile): Promise<void> {
    const event = this.pendingTriggerChecks.get(file.path);
    if (!event) {
      return; // No pending check for this file
    }

    // Remove from pending queue
    this.pendingTriggerChecks.delete(file.path);

    // Now check triggers with updated metadata
    await this.checkAndExecuteTriggers(file, event);
  }

  /**
   * Check if a file is a command file
   */
  private isCommandFile(file: TFile): boolean {
    return file.path.startsWith(this.commandFolder) && file.extension === 'md';
  }

  /**
   * Check if the pattern was newly added (not present before indexer updates)
   * Uses search service to query the old indexed state
   */
  private async isNewlyAddedPattern(params: {
    file: TFile;
    trigger: TriggerCondition;
  }): Promise<boolean> {
    const { file, trigger } = params;

    if (!trigger.patterns) {
      return true; // No patterns to check, consider it new
    }

    // Skip content pattern check (not supported in search yet)
    // Content changes are expected on modify, so we'd trigger anyway

    try {
      const operation: SearchOperationV2 = {
        keywords: [],
        filenames: [file.basename],
        folders: trigger.folders || [],
        properties: [],
      };

      // Process all patterns
      for (const [key, value] of Object.entries(trigger.patterns)) {
        // Skip content pattern (not searchable)
        if (key === 'content') {
          continue;
        }

        const values = Array.isArray(value) ? value : [value];

        // Handle tags specially
        if (key === 'tags') {
          for (const tag of values) {
            const tagValue = tag.startsWith('#') ? tag.substring(1) : tag;
            operation.properties.push({
              name: 'tag',
              value: tagValue,
            });
          }
        } else {
          // Handle as frontmatter property
          for (const val of values) {
            operation.properties.push({
              name: key,
              value: String(val),
            });
          }
        }
      }

      // Search for the file with these patterns in the OLD index (before update)
      const result = await this.plugin.searchService.searchV3([operation]);

      // If found in old index, pattern was already present (not new)
      if (result.conditionResults.length > 0) {
        logger.log(
          `Pattern already existed for ${file.name}, skipping trigger (found ${result.conditionResults.length} results)`
        );
        return false;
      }

      // Not found in old index, this is a newly added pattern
      return true;
    } catch (error) {
      logger.error('Error checking if pattern is newly added:', error);
      // On error, trigger anyway to be safe
      return true;
    }
  }

  /**
   * Execute a triggered command
   */
  private async executeTrigger(command: UserDefinedCommand, file: TFile): Promise<void> {
    // Generate unique conversation note title
    const timestamp = new Date().toISOString().replace(/[:.]/g, '-').slice(0, -5);
    const conversationsFolder = `${this.plugin.settings.stewardFolder}/Conversations`;
    const conversationTitle = `${command.command_name}-${timestamp}`;
    const conversationPath = `${conversationsFolder}/${conversationTitle}.md`;
    logger.log(`Executing triggered command: ${command.command_name} for file: ${file.name}`);

    const getNoticeEl = (message: string): DocumentFragment => {
      // Show notice with link to the conversation note
      const noticeEl = document.createDocumentFragment();
      const text = noticeEl.createEl('span');
      text.textContent = message;

      // Add line break
      noticeEl.createEl('br');

      const link = noticeEl.createEl('a', {
        text: i18next.t('trigger.openConversation'),
        href: '#',
      });
      link.addEventListener('click', async e => {
        e.preventDefault();

        // Open the chat
        await this.plugin.openChat({ revealLeaf: true });

        // Get the chat view and open the conversation
        const leaf = this.plugin.getChatLeaf();
        const view = leaf.view;

        if (view instanceof StewardChatView) {
          await view.openExistingConversation(conversationPath);
        }
      });

      return noticeEl;
    };

    try {
      // Ensure conversations folder exists
      const folderExists = this.plugin.app.vault.getFolderByPath(conversationsFolder);
      if (!folderExists) {
        await this.plugin.app.vault.createFolder(conversationsFolder);
      }

      // Create the conversation note
      const frontmatter = [
        '---',
        `model: ${command.model || this.plugin.settings.llm.chat.model}`,
        `trigger: ${command.command_name}`,
        `source_file: ${file.name}`,
        `created: ${new Date().toISOString()}`,
        `lang: ${getLanguage()}`,
        '---',
        '',
      ].join('\n');

      await this.plugin.app.vault.create(conversationPath, frontmatter);

      new Notice(
        getNoticeEl(i18next.t('trigger.executing', { commandName: command.command_name })),
        10000
      );

      await this.plugin.commandProcessorService.commandProcessor.processCommands({
        title: conversationTitle,
        commands: [
          {
            commandType: command.command_name,
            query: `__file:${file.name}__`,
          },
        ],
      });

      // Show notice if the chat view is not visible
      const leaf = this.plugin.getChatLeaf();
      if (leaf.view instanceof StewardChatView && !leaf.view.isVisible(conversationPath)) {
        new Notice(
          getNoticeEl(i18next.t('trigger.executed', { commandName: command.command_name })),
          10000
        );
      }
    } catch (error) {
      const leaf = this.plugin.getChatLeaf();
      if (leaf.view instanceof StewardChatView && !leaf.view.isVisible(conversationPath)) {
        new Notice(
          getNoticeEl(
            i18next.t('trigger.executionFailed', {
              commandName: command.command_name,
              error: error instanceof Error ? error.message : String(error),
            })
          ),
          10000
        );
      }
      logger.error(`Error executing trigger for command ${command.command_name}:`, error);
    }
  }

  /**
   * Check and execute triggers for a file event
   */
  private async checkAndExecuteTriggers(
    file: TFile,
    event: 'create' | 'modify' | 'delete'
  ): Promise<void> {
    const conversationsPath = `${this.plugin.settings.stewardFolder}/Conversations`;
    const triggeredPath = `${this.plugin.settings.stewardFolder}/Triggered`;

    // Don't trigger on command files, conversation files, or triggered conversation files
    if (
      this.isCommandFile(file) ||
      file.path.startsWith(conversationsPath) ||
      file.path.startsWith(triggeredPath)
    ) {
      return;
    }

    for (const [commandName, command] of this.userDefinedCommands.entries()) {
      if (!command.triggers || command.triggers.length === 0) {
        continue;
      }

      for (const trigger of command.triggers) {
        // First, check if current state matches the trigger condition (cheaper operation than the searchV3 below)
        const matches = await this.evaluateTriggerCondition({ file, event, trigger });
        if (!matches) {
          continue; // Current state doesn't match, skip
        }

        // For modify events, check if this is a newly added pattern
        if (event === 'modify') {
          const isNewPattern = await this.isNewlyAddedPattern({ file, trigger });
          if (!isNewPattern) {
            continue; // Pattern already existed, skip
          }
        }

        // All conditions met, execute trigger
        logger.log(
          `Trigger matched for command: ${commandName}, event: ${event}, file: ${file.name}`
        );
        await this.executeTrigger(command, file);
        // Only execute once per command per event
        break;
      }
    }
  }

  /**
   * Get all user-defined command names for autocomplete
   */
  public getCommandNames(): string[] {
    return Array.from(this.userDefinedCommands.entries())
      .filter(([_, command]) => !command.hidden)
      .map(([commandName, _]) => commandName);
  }

  /**
   * Process a user-defined command with user input
   */
  private processUserDefinedCommand(
    commandName: string,
    userInput: string
  ): CommandIntent[] | null {
    const command = this.userDefinedCommands.get(commandName);

    if (!command) {
      return null;
    }

    // Extract fileName from userInput if present (format: __file:filename.md__)
    const fileNameMatch = userInput.match(/__file:([^_]+)__/);
    const fileName = fileNameMatch ? fileNameMatch[1] : '';
    // Remove the fileName marker from userInput
    const cleanedUserInput = userInput.replace(/__file:[^_]+__/g, '').trim();

    // Convert the user-defined command steps to CommandIntent objects
    return command.commands.map(step => {
      // Replace placeholders with actual values
      let query = step.query;

      // Replace $file_name placeholder if fileName was extracted
      if (fileName) {
        query = query.replace(/\$file_name/g, fileName);
      }

      // Replace $from_user placeholder with cleaned user input
      query = query.replace(/\$from_user/g, cleanedUserInput);

      // Use step model if available, otherwise use command model
      const model = step.model || command.model;

      return {
        commandType: step.name,
        systemPrompts: step.system_prompt,
        query,
        model,
        no_confirm: step.no_confirm,
      };
    });
  }

  /**
   * Check if a command name exists
   */
  public hasCommand(commandName: string): boolean {
    return this.userDefinedCommands.has(commandName);
  }

  /**
   * Recursively expand a list of CommandIntent, flattening user-defined commands and detecting cycles
   */
  public expandUserDefinedCommandIntents(
    intents: CommandIntent[],
    userInput: string,
    visited: Set<string> = new Set()
  ): CommandIntent[] {
    const expanded: CommandIntent[] = [];

    for (const intent of intents) {
      if (!this.hasCommand(intent.commandType)) {
        expanded.push(intent);
        continue;
      }

      if (visited.has(intent.commandType)) {
        // Check if this is a built-in command
        const isBuiltInCommand = this.commandProcessorService.isBuiltInCommand(intent.commandType);

        // Only throw cycle error if it's not a built-in command
        if (!isBuiltInCommand) {
          throw new Error(`Cycle detected in user-defined commands: ${intent.commandType}`);
        }

        expanded.push(intent);
        continue;
      }

      visited.add(intent.commandType);
      const subIntents = this.processUserDefinedCommand(
        intent.commandType,
        intent.query || userInput
      );
      if (subIntents) {
        expanded.push(...this.expandUserDefinedCommandIntents(subIntents, userInput, visited));
      }
      visited.delete(intent.commandType);
    }

    return expanded;
  }
}<|MERGE_RESOLUTION|>--- conflicted
+++ resolved
@@ -1,14 +1,6 @@
-<<<<<<< HEAD
-import { getLanguage, normalizePath, Notice, TFile } from 'obsidian';
+import { getLanguage, normalizePath, Notice, TFile, parseYaml } from 'obsidian';
 import { logger } from 'src/utils/logger';
 import { CommandIntent } from 'src/types/types';
-import * as yaml from 'js-yaml';
-=======
-import { TFile, parseYaml } from 'obsidian';
-import { logger } from 'src/utils/logger';
-import { CommandIntent } from 'src/types/types';
-
->>>>>>> 4d438ea1
 import type StewardPlugin from 'src/main';
 import { COMMAND_PREFIXES } from 'src/constants';
 import { SearchOperationV2 } from 'src/solutions/commands/handlers/SearchCommandHandler/zSchemas';
