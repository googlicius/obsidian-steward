import {
  CommandHandler,
  CommandHandlerParams,
  CommandResult,
  CommandResultStatus,
} from '../../CommandHandler';
import { getTranslation } from 'src/i18n';
import type StewardPlugin from 'src/main';
import {
  STW_SELECTED_PATTERN,
  IMAGE_LINK_PATTERN,
  WIKI_LINK_PATTERN,
  STW_SELECTED_PLACEHOLDER,
} from 'src/constants';
import { Artifact } from 'src/solutions/artifact';
import { generateObject } from 'ai';
import { getCommandTypePrompt } from './commandTypePrompt';
import { getQueryExtractionPrompt } from './queryExtractionPrompt';
import { logger } from 'src/utils/logger';
import { ConversationHistoryMessage, CommandIntent } from 'src/types/types';
import { getClassifier } from 'src/lib/modelfusion/classifiers/getClassifier';
import {
  commandTypeExtractionSchema,
  queryExtractionSchema,
  CommandTypeExtraction,
  QueryExtraction,
} from './zSchemas';
<<<<<<< HEAD
import { SystemPromptModifier } from '../../SystemPromptModifier';
=======
import { stringifyYaml } from 'obsidian';
>>>>>>> 4d438ea1

export type CommandIntentExtraction = Omit<CommandTypeExtraction, 'commandTypes'> &
  Omit<QueryExtraction, 'commands'> & {
    commands: QueryExtraction['commands'];
  };

export class GeneralCommandHandler extends CommandHandler {
  isContentRequired = true;

  constructor(public readonly plugin: StewardPlugin) {
    super();
  }

  /**
   * Render the loading indicator for the general command
   */
  public async renderIndicator(title: string, lang?: string | null): Promise<void> {
    const t = getTranslation(lang);
    await this.renderer.addGeneratingIndicator(title, t('conversation.orchestrating'));
  }

  /**
   * Extract command intents from a general query using AI with a 2-step approach
   * Step 1: Extract command types
   * Step 2: Extract specific queries for each command type
   * @returns Extracted command types, content, and explanation
   */
  private async extractCommandIntent(args: {
    command: CommandIntent;
    conversationHistories: ConversationHistoryMessage[];
    lang?: string | null;
    isReloadRequest?: boolean;
    ignoreClassify?: boolean;
    currentArtifacts?: Artifact[];
  }): Promise<CommandIntentExtraction> {
    const {
      command,
      lang,
      conversationHistories = [],
      isReloadRequest = false,
      ignoreClassify = !this.plugin.settings.embedding.enabled,
      currentArtifacts,
    } = args;

    try {
      logger.log('Starting 2-step intent extraction process');

      // Get classifier for semantic similarity check
      let commandTypeExtraction: CommandTypeExtraction | undefined;

      if (!ignoreClassify) {
        const embeddingSettings = this.plugin.llmService.getEmbeddingSettings();
        const classifier = getClassifier(embeddingSettings, isReloadRequest);
        const clusterName = await classifier.doClassify(command.query);

        if (clusterName) {
          logger.log(`The user input was classified as "${clusterName}"`);
          const classifiedCommandTypes = clusterName.split(':');

          // If classified, create command type extraction result directly without calling the function
          commandTypeExtraction = {
            commandTypes: classifiedCommandTypes,
            explanation: `Classified as ${clusterName} command based on semantic similarity.`,
            confidence: 0.9,
          };
        }
      }

      // Step 1: Extract command types (only if not already classified)
      if (!commandTypeExtraction) {
        commandTypeExtraction = await this.extractCommandTypes({
          command,
          conversationHistories,
          currentArtifacts,
        });
      }

      // If no command types were extracted or confidence is very low, return early
      if (commandTypeExtraction.commandTypes.length === 0) {
        return {
          commands: [],
          explanation: commandTypeExtraction.explanation,
          confidence: commandTypeExtraction.confidence,
          lang,
        };
      }

      // If command type is not read or generate, return early
      if (commandTypeExtraction.commandTypes.length === 1) {
        const commandType = commandTypeExtraction.commandTypes[0];

        if (commandType !== 'read' && commandType !== 'generate') {
          return {
            commands: [{ commandType, query: command.query }],
            explanation: commandTypeExtraction.explanation,
            confidence: commandTypeExtraction.confidence,
            lang,
          };
        }
      }

      // Step 2: Extract specific queries for each command type
      logger.log(`Extracting queries for ${commandTypeExtraction.commandTypes.length} command(s)`);

      const queryExtraction = await this.extractQueries({
        command,
        commandTypes: commandTypeExtraction.commandTypes,
        conversationHistories,
        currentArtifacts,
      });

      // Combine the results from both steps
      const result: CommandIntentExtraction = {
        commands: queryExtraction.commands,
        explanation: queryExtraction.explanation,
        confidence: commandTypeExtraction.confidence,
        queryTemplate: queryExtraction.queryTemplate,
        lang,
      };

      return result;
    } catch (error) {
      logger.error('Error in 2-step intent extraction:', error);
      throw error;
    }
  }

  /**
   * Extract command types from a general query using AI (Step 1)
   * @returns Extracted command types and explanation
   */
  private async extractCommandTypes(args: {
    command: CommandIntent;
    conversationHistories: ConversationHistoryMessage[];
    currentArtifacts?: Artifact[];
  }): Promise<CommandTypeExtraction> {
    const { command, conversationHistories = [], currentArtifacts } = args;

    const llmConfig = await this.plugin.llmService.getLLMConfig({
      overrideModel: command.model,
      generateType: 'object',
    });

    const additionalSystemPrompts = command.systemPrompts || [];

    // Proceed with LLM-based command type extraction
    logger.log('Using LLM for command type extraction');

    try {
      // Create an operation-specific abort signal
      const abortSignal = this.plugin.abortService.createAbortController('command-type-extraction');
      const modifier = new SystemPromptModifier(additionalSystemPrompts);

      const { object } = await generateObject({
        ...llmConfig,
        abortSignal,
        system: modifier.apply(
          getCommandTypePrompt({
            currentArtifacts,
          })
        ),
        messages: [
          ...modifier
            .getAdditionalSystemPrompts()
            .map(prompt => ({ role: 'system' as const, content: prompt })),
          ...conversationHistories,
          { role: 'user', content: command.query },
        ],
        schema: commandTypeExtractionSchema,
      });

      return object;
    } catch (error) {
      logger.error('Error extracting command types:', error);
      throw error;
    }
  }

  /**
   * Extract specific queries for each command type using AI (Step 2)
   * @returns Extracted commands with queries
   */
  private async extractQueries(args: {
    command: CommandIntent;
    commandTypes: string[];
    conversationHistories: ConversationHistoryMessage[];
    currentArtifacts?: Artifact[];
  }): Promise<QueryExtraction> {
    const { command, commandTypes, conversationHistories = [], currentArtifacts } = args;

    const llmConfig = await this.plugin.llmService.getLLMConfig({
      overrideModel: command.model,
      generateType: 'object',
    });

    const modifier = new SystemPromptModifier(command.systemPrompts);

    // Proceed with LLM-based query extraction
    logger.log('Using LLM for query extraction');

    try {
      // Create an operation-specific abort signal
      const abortSignal = this.plugin.abortService.createAbortController('query-extraction');

      const { object } = await generateObject({
        ...llmConfig,
        abortSignal,
        system: modifier.apply(
          getQueryExtractionPrompt({
            commandTypes,
            currentArtifacts,
          })
        ),
        messages: [
          ...modifier
            .getAdditionalSystemPrompts()
            .map(prompt => ({ role: 'system' as const, content: prompt })),
          ...conversationHistories,
          { role: 'user', content: command.query },
        ],
        schema: queryExtractionSchema,
      });

      return object;
    } catch (error) {
      logger.error('Error extracting queries:', error);
      throw error;
    }
  }

  /**
   * Format extraction explanation as YAML format
   */
  private formatExtractionExplanation(
    extraction: CommandIntentExtraction,
    lang?: string | null
  ): string {
    const t = getTranslation(lang);

    // Create the YAML data structure
    const yamlData: Record<string, unknown> = {
      name: 'Extraction details',
      commands: extraction.commands.map(cmd => ({
        [cmd.commandType]: cmd.query,
      })),
    };

    yamlData.explanation = extraction.explanation;
    yamlData.confidence = extraction.confidence;

    // Convert to YAML string
    const yamlContent = stringifyYaml(yamlData);

    return `<a href="javascript:;" class="stw-extraction-details-link">${t('common.extractionDetails')}</a>\n\n\`\`\`yaml\n${yamlContent}\`\`\``;
  }

  /**
   * Handle a general command (space)
   */
  public async handle(
    params: CommandHandlerParams,
    options: {
      intentExtractionConfirmed?: boolean;
      extraction?: CommandIntentExtraction;
    } = {}
  ): Promise<CommandResult> {
    const { title, command, upstreamOptions } = params;

    let extraction = options.extraction;

    // If extraction is not provided, extract conversation history and then get command intent
    if (!extraction) {
      const systemPrompts = command.systemPrompts || [];
      const conversationHistories = await this.renderer.extractConversationHistory(title);
      const hasStwSelected = new RegExp(STW_SELECTED_PATTERN).test(command.query);
      const hasImageLinks = new RegExp(IMAGE_LINK_PATTERN).test(command.query);
      const hasWikiLinks = new RegExp(WIKI_LINK_PATTERN).test(command.query);

      if (hasStwSelected) {
        systemPrompts.push(`The user query included one or more selections in this format {{stw-selected from:<startLine>,to:<endLine>,selection:<selectionContent>,path:<notePath>}}.
* **For generation tasks:** Use the <selectionContent> value from the selection(s) as the primary context for your response.
* **For update tasks:** The user wants to modify the note. Use the <notePath>, <startLine>, and <endLine> values to identify the exact location in the file to update. The new content should be generated based on the user's instructions and the provided context.

IMPORTANT:
- The selection content is included in the user's query, you don't need to read the note again.
- You MUST add a placeholder: ${STW_SELECTED_PLACEHOLDER} to the related command's queries. It will be replaced with the actual selection content to maintain the context.`);
      }

      if (hasImageLinks) {
        systemPrompts.push(`The user query included one or more image links in this format ![[<imagePath>]].
- Include these image links in downstream command queries to maintain context.
- The follow commands support image reading: generate`);
      }

      if (hasWikiLinks) {
        systemPrompts.push(`The user query included one or more wikilinks in this format [[<notePath>]].
- Include these wikilinks in the same format in the downstream command queries to maintain context.
- The follow commands support wikilink reading: generate, read
- You don't need to issue a read command for the wikilinks, the wikilinks's content will be attached automatically.`);
      }

      // Get current artifacts for the conversation
      const currentArtifacts = await this.plugin.artifactManagerV2
        .withTitle(title)
        .getAllArtifacts();

      extraction = await this.extractCommandIntent({
        command: {
          ...command,
          systemPrompts,
        },
        lang: params.lang,
        conversationHistories,
        isReloadRequest: upstreamOptions?.isReloadRequest,
        ignoreClassify: upstreamOptions?.ignoreClassify,
        currentArtifacts,
      });
    }

    // Show extraction explanation if setting is enabled
    if (this.plugin.settings.llm.showExtractionExplanation && extraction.commands.length > 0) {
      const explanationContent = this.formatExtractionExplanation(extraction, params.lang);
      await this.renderer.updateConversationNote({
        path: title,
        newContent: explanationContent,
        lang: params.lang,
        includeHistory: false,
      });
    }

    if (extraction.commands.length === 0) {
      await this.renderer.updateConversationNote({
        path: title,
        newContent: extraction.explanation,
        role: 'Steward',
        lang: params.lang,
      });

      return {
        status: CommandResultStatus.ERROR,
        error: 'No commands are extracted',
      };
    }

    // For low confidence intents, return LOW_CONFIDENCE status
    if (extraction.confidence <= 0.7 && !options.intentExtractionConfirmed) {
      return {
        status: CommandResultStatus.LOW_CONFIDENCE,
        commandType: 'general',
        explanation: extraction.explanation,
      };
    }

    // Initialize command execution tracking
    const shouldTrack = extraction.confidence >= 0.9;

    if (shouldTrack) {
      const existingTracking = await this.plugin.commandTrackingService.getTracking(title);

      if (!existingTracking || upstreamOptions?.isReloadRequest) {
        await this.plugin.commandTrackingService.initializeTracking({
          conversationTitle: title,
          originalQuery: command.query,
          extractedCommands: extraction.commands.map(c => c.commandType),
          queryTemplate: extraction.queryTemplate,
          confidence: extraction.confidence,
          isReloadRequest: upstreamOptions?.isReloadRequest,
        });
      }
    }

    // Process the commands (either high confidence or confirmed)
    await this.commandProcessor.processCommands({
      title,
      commands: extraction.commands,
      originalQuery: command.query,
      lang: extraction.lang,
    });

    return {
      status: CommandResultStatus.SUCCESS,
    };
  }
}<|MERGE_RESOLUTION|>--- conflicted
+++ resolved
@@ -25,11 +25,8 @@
   CommandTypeExtraction,
   QueryExtraction,
 } from './zSchemas';
-<<<<<<< HEAD
 import { SystemPromptModifier } from '../../SystemPromptModifier';
-=======
 import { stringifyYaml } from 'obsidian';
->>>>>>> 4d438ea1
 
 export type CommandIntentExtraction = Omit<CommandTypeExtraction, 'commandTypes'> &
   Omit<QueryExtraction, 'commands'> & {
