--- conflicted
+++ resolved
@@ -138,14 +138,9 @@
         lang: params.lang,
       });
 
-<<<<<<< HEAD
-      // If fallback is enabled, try to use fallback models
-      if (this.plugin.modelFallbackService.isEnabled()) {
-=======
       const isAbortError = error instanceof Error && error.name === 'AbortError';
 
-      if (fallbackEnabled && !isAbortError) {
->>>>>>> a2f96bdd
+      if (this.plugin.modelFallbackService.isEnabled() && !isAbortError) {
         const nextModel = await this.plugin.modelFallbackService.switchToNextModel(params.title);
         if (nextModel) {
           // Render fallback message
